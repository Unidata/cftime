--- conflicted
+++ resolved
@@ -1264,12 +1264,8 @@
             compatible_date =\
             calendar == 'proleptic_gregorian' or \
             (calendar in ['gregorian','standard'] and (pydatetime.year > 1582 or \
-<<<<<<< HEAD
-             (pydatetime.year == 1582 and pydatetime.month >= 10 and pydatetime.day > 15)))
-=======
              (pydatetime.year == 1582 and pydatetime.month > 10) or \
              (pydatetime.year == 1582 and pydatetime.month == 10 and pydatetime.day > 15)))
->>>>>>> 0a5449bc
             if not compatible_date and any(x in special_fd for x in fd):
                 msg='one of the supplied format directives may not be consistent with the chosen calendar'
                 raise KeyError(msg)
