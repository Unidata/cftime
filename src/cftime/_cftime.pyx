--- conflicted
+++ resolved
@@ -1037,16 +1037,6 @@
             raise ValueError(msg)
         if not has_year_zero and calendar in _idealized_calendars:
             warnings.warn('has_year_zero kwarg ignored for idealized calendars (always True)')
-<<<<<<< HEAD
-        if (calendar in ['julian','gregorian','standard'] and year <= 0) or\
-           (calendar == 'proleptic_gregorian' and not has_year_zero and year < 1):
-            msg="this date/calendar/year zero convention is not supported by CF"
-            warnings.warn(msg,category=CFWarning)
-=======
-        #if (calendar in ['julian','gregorian','standard'] and year <= 0) or\
-        #   (calendar == 'proleptic_gregorian' and not has_year_zero and year < 1):
-        #    warnings.warn(cfwarnmsg,category=CFWarning)
->>>>>>> f14d76fc
         self.has_year_zero = has_year_zero
         if calendar == 'gregorian' or calendar == 'standard':
             # dates after 1582-10-15 can be converted to and compared to
