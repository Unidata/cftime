--- conflicted
+++ resolved
@@ -643,39 +643,22 @@
         assert (d.minute == 0)
         assert (d.second == 0)
         # cftime issue #52
-<<<<<<< HEAD
-        d = cftime.datetime.fromordinal(1684958.5,calendar='gregorian')
-        assert (d.year == -100)
-        assert (d.month == 3)
-        assert (d.day == 2)
-        assert (d.hour == 0)
-        assert (d.minute == 0)
-        assert (d.second == 0)
-        d = cftime.datetime.fromordinal(1684958.5,calendar='standard')
-        assert (d.year == -100)
-        assert (d.month == 3)
-        assert (d.day == 2)
-        assert (d.hour == 0)
-        assert (d.minute == 0)
-        assert (d.second == 0)
-=======
         with warnings.catch_warnings():
             warnings.simplefilter("ignore",category=cftime.CFWarning)
-            d = DateFromJulianDay(1684958.5,calendar='gregorian')
+            d = cftime.datetime.fromordinal(1684958.5,calendar='gregorian')
             assert (d.year == -100)
             assert (d.month == 3)
             assert (d.day == 2)
             assert (d.hour == 0)
             assert (d.minute == 0)
             assert (d.second == 0)
-            d = DateFromJulianDay(1684958.5,calendar='standard')
+            d = cftime.datetime.fromordinal(1684958.5,calendar='standard')
             assert (d.year == -100)
             assert (d.month == 3)
             assert (d.day == 2)
             assert (d.hour == 0)
             assert (d.minute == 0)
             assert (d.second == 0)
->>>>>>> 68fa3397
         # test dayofwk, dayofyr attribute setting (cftime issue #13)
         d1 = DatetimeGregorian(2020,2,29)
         d2 = real_datetime(2020,2,29)
@@ -901,15 +884,6 @@
                         else:
                             d0 = cftime.datetime(-4712, 1, 1,12,has_year_zero=has_year_zero,calendar=calendar)
                     else:
-<<<<<<< HEAD
-                        d0 = cftime.datetime(-4713, 1, 1,12,has_year_zero=has_year_zero,calendar=calendar)
-                jd = d.toordinal()
-                assert((d-d0).days == jdref)
-                assert(jd == jdref)
-                assert(d.toordinal() == jdref)
-                d2 = cftime.datetime.fromordinal(jd,calendar=calendar,has_year_zero=has_year_zero)
-                assert(d2 == d)
-=======
                         if calendar == 'proleptic_gregorian':
                             d0 = cftime.datetime(-4714,11,24,12,has_year_zero=has_year_zero,calendar=calendar)
                         else:
@@ -917,11 +891,9 @@
                     jd = d.toordinal()
                     assert((d-d0).days == jdref)
                     assert(jd == jdref)
-                    assert(JulianDayFromDate(d,calendar=calendar) == jdref)
+                    assert(d.toordinal() == jdref)
                     d2 = cftime.datetime.fromordinal(jd,calendar=calendar,has_year_zero=has_year_zero)
                     assert(d2 == d)
->>>>>>> 68fa3397
-
 
 
 class TestDate2index(unittest.TestCase):
@@ -1335,9 +1307,9 @@
         self.assertEqual(self.date3_gregorian.strftime(None),
                          "1969-07-20 12:00:00")
 
-        with warnings.catch_warnings():
-            warnings.simplefilter("ignore",category=cftime.CFWarning)
-            def invalid_year():
+        def invalid_year():
+            with warnings.catch_warnings():
+                warnings.simplefilter("ignore",category=cftime.CFWarning)
                 DatetimeGregorian(0, 1, 1) + self.delta
 
         def invalid_month():
