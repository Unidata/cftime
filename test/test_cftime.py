--- conflicted
+++ resolved
@@ -1583,14 +1583,14 @@
     assert date_after_timedelta_addition.dayofyr == 3
 
 
-<<<<<<< HEAD
 def test_exact_datetime_difference(date_type):
     b = date_type(2000, 1, 2, 0, 0, 0, 5)
     a = date_type(2000, 1, 2)
     result = b - a
     expected = timedelta(microseconds=5)
     assert result == expected
-=======
+
+
 _SHAPES = [(4, ), (2, 2)]
 _MICROSECOND_UNITS = ["microseconds", "microsecond", "microsec", "microsecs"]
 _MILLISECOND_UNITS = ["milliseconds", "millisecond", "millisec", "millisecs", "ms"]
@@ -1736,12 +1736,12 @@
     if calendar not in _STANDARD_CALENDARS:
         with pytest.raises(ValueError):
             num2date_int(numeric_times, units=units, calendar=calendar,
-                           only_use_python_datetimes=True,
-                           only_use_cftime_datetimes=False)
+                         only_use_python_datetimes=True,
+                         only_use_cftime_datetimes=False)
     else:
         result = num2date_int(numeric_times, units=units, calendar=calendar,
-                                only_use_python_datetimes=True,
-                                only_use_cftime_datetimes=False)
+                              only_use_python_datetimes=True,
+                              only_use_cftime_datetimes=False)
         np.testing.assert_equal(result, expected)
 
 
@@ -1758,8 +1758,8 @@
     numeric_times = np.array([1, 2, 3, 4]).reshape(shape).astype(dtype)
     units = "days since 2000-01-01"
     result = num2date_int(numeric_times, units=units, calendar=calendar,
-                            only_use_python_datetimes=False,
-                            only_use_cftime_datetimes=False)
+                          only_use_python_datetimes=False,
+                          only_use_cftime_datetimes=False)
     np.testing.assert_equal(result, expected)
 
 
@@ -1855,7 +1855,6 @@
     ])
     result = num2date_int(numeric_times, units=units, calendar="360_day")
     np.testing.assert_equal(result, expected)
->>>>>>> 76e2b10e
 
 
 if __name__ == '__main__':
