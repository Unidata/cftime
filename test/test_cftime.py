--- conflicted
+++ resolved
@@ -805,23 +805,21 @@
             time2 = date2num(date,units,calendar=calendar)
             date2 = num2date(time2,units,calendar=calendar)
             assert(date2 == refdate)
-<<<<<<< HEAD
-# issue #187 - roundtrip near second boundary
-            dt1 = datetime(1810, 4, 24, 16, 15, 10)
-            units = 'days since -4713-01-01 12:00'
-            dt2 = num2date(date2num(dt1, units), units)
-            assert(dt1 == dt2)
-# issue #188 - leap years calculated incorrectly for negative years in proleptic_gregorian calendar
-            dt1 = datetime(2020, 4, 24, 16, 15, 10)
-            units = 'days since -4713-01-01 12:00'
-            cal = 'proleptic_gregorian'
-            dt2 = num2date(date2num(dt1, units, cal), units, cal)
-            assert(dt1 == dt2)
-=======
 # issue #185: date2num should work the numpy scalar array of dates (1.2.0 regression)
         dates = np.array(datetime(2010, 2, 2, 0, 0))
         assert (date2num(dates, units="hours since 2010-02-01 00:00:00") == 24.)
->>>>>>> c970ec9b
+# issue #187 - roundtrip near second boundary
+        dt1 = datetime(1810, 4, 24, 16, 15, 10)
+        units = 'days since -4713-01-01 12:00'
+        dt2 = num2date(date2num(dt1, units), units)
+        assert(dt1 == dt2)
+# issue #188 - leap years calculated incorrectly for negative years in proleptic_gregorian calendar
+        dt1 = datetime(2020, 4, 24, 16, 15, 10)
+        units = 'days since -4713-01-01 12:00'
+        cal = 'proleptic_gregorian'
+        dt2 = num2date(date2num(dt1, units, cal), units, cal)
+        assert(dt1 == dt2)
+
 
 class TestDate2index(unittest.TestCase):
 
