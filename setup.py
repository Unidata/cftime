import os

from setuptools import Extension, setup

rootpath = os.path.abspath(os.path.dirname(__file__))

<<<<<<< HEAD
=======

>>>>>>> 7052ed52
def extract_version(module='cftime'):
    version = None
    fname = os.path.join(rootpath, module, '_cftime.pyx')
    with open(fname) as f:
        for line in f:
            if (line.startswith('__version__')):
                _, version = line.split('=')
                version = version.strip()[1:-1]  # Remove quotation characters.
                break
    return version


with open('requirements.txt') as f:
    reqs = f.readlines()
install_requires = [req.strip() for req in reqs]

with open('requirements-dev.txt') as f:
    reqs = f.readlines()
tests_require = [req.strip() for req in reqs]

setup(
    name='cftime',
    author='Jeff Whitaker',
    author_email='jeffrey.s.whitaker@noaa.gov',
    description='Time-handling functionality from netcdf4-python',
    packages=['cftime'],
    version=extract_version(),
<<<<<<< HEAD
    ext_modules=[Extension('cftime._cftime',sources=['cftime/_cftime.pyx'])],
=======
    ext_modules=[Extension('cftime._cftime', sources=['cftime/_cftime.pyx'])],
>>>>>>> 7052ed52
    setup_requires=install_requires,
    install_requires=install_requires,
    tests_require=tests_require)<|MERGE_RESOLUTION|>--- conflicted
+++ resolved
@@ -4,10 +4,7 @@
 
 rootpath = os.path.abspath(os.path.dirname(__file__))
 
-<<<<<<< HEAD
-=======
 
->>>>>>> 7052ed52
 def extract_version(module='cftime'):
     version = None
     fname = os.path.join(rootpath, module, '_cftime.pyx')
@@ -35,11 +32,7 @@
     description='Time-handling functionality from netcdf4-python',
     packages=['cftime'],
     version=extract_version(),
-<<<<<<< HEAD
-    ext_modules=[Extension('cftime._cftime',sources=['cftime/_cftime.pyx'])],
-=======
     ext_modules=[Extension('cftime._cftime', sources=['cftime/_cftime.pyx'])],
->>>>>>> 7052ed52
     setup_requires=install_requires,
     install_requires=install_requires,
     tests_require=tests_require)