name: Wheels

on:
  pull_request:
    branches:
      - master
<<<<<<< HEAD

=======
>>>>>>> f58f612f
  push:
    tags:
      - "v*"

jobs:
  build_bdist:
    name: "Build ${{ matrix.os }} (${{ matrix.arch }}) wheels"
    runs-on: ${{ matrix.os }}
    strategy:
      fail-fast: false
      matrix:
        include:
          - os: ubuntu-22.04
            arch: x86_64
          - os: ubuntu-22.04
            arch: aarch64
          - os: windows-2022
            arch: AMD64
          - os: macos-14
            arch: arm64
          - os: macos-13
            arch: x86_64

    steps:
    - uses: actions/checkout@v4
      with:
        fetch-depth: 0

    - name: "Building ${{ matrix.os }} (${{ matrix.arch }}) wheels"
      uses: pypa/cibuildwheel@v2.18.1
      env:
        # Skips pypy py36,37
        CIBW_SKIP: "pp* cp36-* cp37-*"
        CIBW_ARCHS: ${{ matrix.arch }}
        CIBW_MANYLINUX_X86_64_IMAGE: manylinux2014
        CIBW_MANYLINUX_AARCH64_IMAGE: manylinux2014
        CIBW_TEST_REQUIRES: pytest
        CIBW_TEST_COMMAND: >
          python -c "import cftime; print(f'cftime v{cftime.__version__}')" &&
          python -m pip install check-manifest cython pytest pytest-cov &&
          python -m pytest -vv {package}/test

    - uses: actions/upload-artifact@v4
      with:
        name: pypi-artifacts-${{ matrix.os }}-${{ matrix.arch }}
        path: ${{ github.workspace }}/wheelhouse/*.whl


  build_sdist:
    name: Build source distribution
    runs-on: ubuntu-latest
    steps:
      - uses: actions/checkout@v4

      - name: Build sdist
        run: >
          pip install build
          && python -m build --sdist . --outdir dist

      - uses: actions/upload-artifact@v4
        with:
          path: dist/*.tar.gz

  show-artifacts:
    needs: [build_bdist, build_sdist]
    name: "Show artifacts"
    runs-on: ubuntu-22.04
    steps:
    - uses: actions/download-artifact@v4
      with:
        pattern: pypi-artifacts*
        path: ${{ github.workspace }}/dist
        merge-multiple: true

    - shell: bash
      run: |
        ls -l ${{ github.workspace }}/dist


  publish-artifacts-pypi:
    needs: [build_bdist, build_sdist]
    name: "Publish to PyPI"
    runs-on: ubuntu-22.04
    # upload to PyPI for every tag starting with 'v'
    if: github.event_name == 'push' && startsWith(github.event.ref, 'refs/tags/v')
    steps:
    - uses: actions/download-artifact@v4
      with:
        pattern: pypi-artifacts*
        path: ${{ github.workspace }}/dist
        merge-multiple: true

    - uses: pypa/gh-action-pypi-publish@release/v1
      with:
        user: __token__
        password: ${{ secrets.PYPI_PASSWORD }}
        print_hash: true<|MERGE_RESOLUTION|>--- conflicted
+++ resolved
@@ -4,10 +4,6 @@
   pull_request:
     branches:
       - master
-<<<<<<< HEAD
-
-=======
->>>>>>> f58f612f
   push:
     tags:
       - "v*"
@@ -16,6 +12,7 @@
   build_bdist:
     name: "Build ${{ matrix.os }} (${{ matrix.arch }}) wheels"
     runs-on: ${{ matrix.os }}
+    timeout-minutes: 30  # should be long enough, but let's prevent hangs
     strategy:
       fail-fast: false
       matrix:
@@ -35,6 +32,13 @@
     - uses: actions/checkout@v4
       with:
         fetch-depth: 0
+
+    # For aarch64 support
+    # https://cibuildwheel.pypa.io/en/stable/faq/#emulation
+    - uses: docker/setup-qemu-action@v3
+      with:
+        platforms: all
+      if: runner.os == 'Linux' && matrix.arch == 'aarch64'
 
     - name: "Building ${{ matrix.os }} (${{ matrix.arch }}) wheels"
       uses: pypa/cibuildwheel@v2.18.1
